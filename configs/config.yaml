--- conflicted
+++ resolved
@@ -32,11 +32,7 @@
   learning_rate: 1e-3
   weight_decay: 1e-5
   epochs: null
-<<<<<<< HEAD
-  epochs_power_of_2: 12 # 2^n
-=======
   epochs_power_of_2: 16 # 2^n
->>>>>>> b75010dd
   loss_type: "l4"  # Options: "l4" or "bce"
   wiring_mode: "random"  # Options: "fixed" or "random"
   meta_batch_size: 256
